---
setup: |
    import Button from '../../components/Button.astro'
layout: ~/layouts/MainLayout.astro
title: Getting Started
description: A basic intro to Astro.
---
Static Site Generator  🚀  Bring your own Framework  🚀  Ship Less JavaScript

## Try Astro

<<<<<<< HEAD
We've made it as easy as possible to get started with Astro either in your browser, or on your machine!

### Online Playgrounds

Visit [astro.new](https://astro.new) for the easiest way to "try before you buy." Choose from a variety of starter templates and start building a full, working version of Astro right in your browser!

Or, **instantly launch our basic starter project** with just one click of a button:


=======
The easiest way to install Astro is to run `npm init astro` in a new directory on your machine. Our CLI wizard will assist you in starting a new Astro project.

 📚 Read our [Installation Guide](/en/installation) for detailed instructions.
>>>>>>> cabf1a1a

<div style="display: flex; flex-wrap: wrap; gap: 0.5rem;">
    <Button href="https://astro.new/starter?on=codesandbox">Open in CodeSandbox</Button>
    <Button href="https://astro.new/starter?on=stackblitz">Open in StackBlitz</Button>
</div>

### Install Astro Locally

Ready to install?

Get a new project up and running locally in no time with our easy `create-astro` CLI wizard!

```bash
# run this command in a new directory to get started!
npm init astro
```

⚙️ Our [Installation Guide](/en/installation) has full, step-by-step instructions for installing Astro with your favourite package manager.

⚙️ See instructions for [manual setup](/en/guides/manual-setup) instead.


## Start building with Astro

Jump right in and add some content and features to your site!

🏗️ Add new [Astro (.astro) pages](/en/core-concepts/astro-pages) and/or [Markdown (.md) pages](/en/guides/markdown-content) to your site.

🏗️ Create your first [Layout](/en/core-concepts/layouts).

🏗️ Add additional [CSS and styling](/en/guides/styling) to your site. 

*... see more How-To Guides*



## Learn Astro

See examples of some of the key concepts and patterns of an Astro site!

📚 Read more about Astro’s [project structure.](/en/core-concepts/project-structure)

📚 Learn more about Astro’s [built-in components.](/en/reference/builtin-components)

📚 Explore Astro’s [API.](/en/reference/api-reference)

*... see more reference material*

## Integrate with Astro

Explore different integrations that our users have combined with Astro!

🧰 Use a CMS with your Astro project.

🧰 Set up eCommerce.

🧰 Connect a database to your site.

*... see more [third-party integrations](/en/integrations/integrations)*



## Join our Community

Join us in the [Astro Discord](https://astro.build/chat) to share with and get help from an active, friendly community!

💬 Say hi in our `#introduce-yourself` channel!

💬 Ask our Support Squad a question in our `#support` channel!

💬 Share what you've been working on in our `#showcase` channel!


## Learn More

[Astro Blog](https://astro.build/blog/)

[Astro changelog](https://github.com/withastro/astro/blob/main/packages/astro/CHANGELOG.md)

[Astro Migration Guide](/en/migrate) (for upgrading to v0.21+)<|MERGE_RESOLUTION|>--- conflicted
+++ resolved
@@ -9,7 +9,6 @@
 
 ## Try Astro
 
-<<<<<<< HEAD
 We've made it as easy as possible to get started with Astro either in your browser, or on your machine!
 
 ### Online Playgrounds
@@ -17,13 +16,6 @@
 Visit [astro.new](https://astro.new) for the easiest way to "try before you buy." Choose from a variety of starter templates and start building a full, working version of Astro right in your browser!
 
 Or, **instantly launch our basic starter project** with just one click of a button:
-
-
-=======
-The easiest way to install Astro is to run `npm init astro` in a new directory on your machine. Our CLI wizard will assist you in starting a new Astro project.
-
- 📚 Read our [Installation Guide](/en/installation) for detailed instructions.
->>>>>>> cabf1a1a
 
 <div style="display: flex; flex-wrap: wrap; gap: 0.5rem;">
     <Button href="https://astro.new/starter?on=codesandbox">Open in CodeSandbox</Button>
