--- conflicted
+++ resolved
@@ -1,12 +1,7 @@
 ---
 layout: ~/layouts/Main.astro
-<<<<<<< HEAD
 title: Installation
 ---
-=======
----
-
-# Installation
 
 ## Dependencies
 
@@ -72,5 +67,4 @@
 yarn add astro
 ```
 
-And now you have Astro installed and can start building your application.
->>>>>>> 13b7713b
+And now you have Astro installed and can start building your application.