{
  "name": "@astrojs/docs-template",
  "version": "0.0.2",
  "private": true,
  "scripts": {
    "start": "astro dev",
    "build": "astro build",
<<<<<<< HEAD
    "lint": "run-p --aggregate-output lint:linkcheck",
    "lint:linkcheck": "start-test 'yarn start --silent' 3000 'blc -ro 'http://localhost:3000''",
    "lint:linkcheck-remote": "blc -ro 'https://astro-docs-preview.vercel.app/'"
  },
  "devDependencies": {
    "@snowpack/plugin-dotenv": "^2.1.0",
    "astro": "^0.16.0",
    "broken-link-checker": "^0.7.8",
    "npm-run-all": "^4.1.5",
    "start-server-and-test": "^1.12.6"
=======
    "format": "prettier -w \"**/*.{js,jsx,ts,tsx,json}\""
  },
  "devDependencies": {
    "@snowpack/plugin-dotenv": "^2.1.0",
    "astro": "^0.15.1",
    "prettier": "^2.3.2"
>>>>>>> 60e2be10
  }
}<|MERGE_RESOLUTION|>--- conflicted
+++ resolved
@@ -5,24 +5,11 @@
   "scripts": {
     "start": "astro dev",
     "build": "astro build",
-<<<<<<< HEAD
-    "lint": "run-p --aggregate-output lint:linkcheck",
-    "lint:linkcheck": "start-test 'yarn start --silent' 3000 'blc -ro 'http://localhost:3000''",
-    "lint:linkcheck-remote": "blc -ro 'https://astro-docs-preview.vercel.app/'"
-  },
-  "devDependencies": {
-    "@snowpack/plugin-dotenv": "^2.1.0",
-    "astro": "^0.16.0",
-    "broken-link-checker": "^0.7.8",
-    "npm-run-all": "^4.1.5",
-    "start-server-and-test": "^1.12.6"
-=======
     "format": "prettier -w \"**/*.{js,jsx,ts,tsx,json}\""
   },
   "devDependencies": {
     "@snowpack/plugin-dotenv": "^2.1.0",
     "astro": "^0.15.1",
     "prettier": "^2.3.2"
->>>>>>> 60e2be10
   }
 }